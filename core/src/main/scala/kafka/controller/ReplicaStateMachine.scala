/**
 * Licensed to the Apache Software Foundation (ASF) under one or more
 * contributor license agreements.  See the NOTICE file distributed with
 * this work for additional information regarding copyright ownership.
 * The ASF licenses this file to You under the Apache License, Version 2.0
 * (the "License"); you may not use this file except in compliance with
 * the License.  You may obtain a copy of the License at
 *
 *    http://www.apache.org/licenses/LICENSE-2.0
 *
 * Unless required by applicable law or agreed to in writing, software
 * distributed under the License is distributed on an "AS IS" BASIS,
 * WITHOUT WARRANTIES OR CONDITIONS OF ANY KIND, either express or implied.
 * See the License for the specific language governing permissions and
 * limitations under the License.
*/
package kafka.controller

import collection._
import collection.JavaConversions._
import java.util.concurrent.atomic.AtomicBoolean

import kafka.cluster.Broker
import kafka.common.{StateChangeFailedException, TopicAndPartition}
import kafka.utils.{Logging, ReplicationUtils, ZkUtils}
import org.I0Itec.zkclient.IZkChildListener
import org.apache.log4j.Logger
import kafka.controller.Callbacks._
import kafka.utils.CoreUtils._

/**
 * This class represents the state machine for replicas. It defines the states that a replica can be in, and
 * transitions to move the replica to another legal state. The different states that a replica can be in are -
 * 1. NewReplica        : The controller can create new replicas during partition reassignment. In this state, a
 *                        replica can only get become follower state change request.  Valid previous
 *                        state is NonExistentReplica
 * 2. OnlineReplica     : Once a replica is started and part of the assigned replicas for its partition, it is in this
 *                        state. In this state, it can get either become leader or become follower state change requests.
 *                        Valid previous state are NewReplica, OnlineReplica or OfflineReplica
 * 3. OfflineReplica    : If a replica dies, it moves to this state. This happens when the broker hosting the replica
 *                        is down. Valid previous state are NewReplica, OnlineReplica
 * 4. ReplicaDeletionStarted: If replica deletion starts, it is moved to this state. Valid previous state is OfflineReplica
 * 5. ReplicaDeletionSuccessful: If replica responds with no error code in response to a delete replica request, it is
 *                        moved to this state. Valid previous state is ReplicaDeletionStarted
 * 6. ReplicaDeletionIneligible: If replica deletion fails, it is moved to this state. Valid previous state is ReplicaDeletionStarted
 * 7. NonExistentReplica: If a replica is deleted successfully, it is moved to this state. Valid previous state is
 *                        ReplicaDeletionSuccessful
 */
/**
 * 1. NewReplica: 新创建主题，重新分配分区(将分区的副本重新分配到不同的broker上)时创建新副本，副本状态为 新建，该状态下副本只能收到 成为follower副本请求
 * 2. OnlineReplica: 当副本启动，并且是分区副本集的一部分，副本状态为在线，该状态可用收到成为leader副本或成为follower副本请求
 * 3. OfflineReplica: broker宕机后，节点上的所有副本状态为下线
 * 4. NonExistentReplica: 副本被成功删除后，状态为不存在
 * 5. ReplicaDeletionStarted: 开始删除副本
 * 6. ReplicaDeletionSuccessful: 成功删除副本
 * 7. ReplicaDeletionIneligible: 表示副本删除失败
 */
//todo 用于管理集器中所有replica状态的状态机 保存了集群所有的副本以及对应的副本状态
// 正常流程是 不存在状态 > 新建状态 > 上线状态 >

//启动副本状态机时，存活的副本状态会初始化为上线，不存活的副本状态会初始化为删除失败
class ReplicaStateMachine(controller: KafkaController) extends Logging {
  private val controllerContext = controller.controllerContext
  private val controllerId = controller.config.brokerId
  private val zkUtils = controllerContext.zkUtils
  // ([Topic=order,Partition=2,Replica=0],OnlineReplica)
  private val replicaState: mutable.Map[PartitionAndReplica, ReplicaState] = mutable.Map.empty
  //新增或减少broker监听器
  private val brokerChangeListener = new BrokerChangeListener()
  private val brokerRequestBatch = new ControllerBrokerRequestBatch(controller)
  private val hasStarted = new AtomicBoolean(false)
  private val stateChangeLogger = KafkaController.stateChangeLogger

  this.logIdent = "[Replica state machine on controller " + controller.config.brokerId + "]: "


  /**
   * Invoked on successful controller election. First registers a broker change listener since that triggers all
   * state transitions for replicas. Initializes the state of replicas for all partitions by reading from zookeeper.
   * Then triggers the OnlineReplica state change for all replicas.
   */
  def startup() {
<<<<<<< HEAD
    print("====================================startup")
    // 初始化副本状态 副本如果存活，状态是上线，如果不存活状态为 删除失败
=======
    //todo 初始化副本状态 副本如果存活，状态是上线，如果不存活状态为 删除失败
>>>>>>> 4239fc47
    initializeReplicaState()
    // set started flag
    hasStarted.set(true)
    // move all Online replicas to Online
    // 只针对存活的副本，触发上线到上线操作
    handleStateChanges(controllerContext.allLiveReplicas(), OnlineReplica)
    info("Started replica state machine with initial state -> " + replicaState.toString())
  }

  // register ZK listeners of the replica state machine
  def registerListeners() {
    // register broker change listener
    registerBrokerChangeListener()
  }

  // de-register ZK listeners of the replica state machine
  def deregisterListeners() {
    // de-register broker change listener
    deregisterBrokerChangeListener()
  }

  /**
   * Invoked on controller shutdown.
   */
  def shutdown() {
    // reset started flag
    hasStarted.set(false)
    // reset replica state
    replicaState.clear()
    // de-register all ZK listeners
    deregisterListeners()

    info("Stopped replica state machine")
  }

  /**
   * This API is invoked by the broker change controller callbacks and the startup API of the state machine
   * @param replicas     The list of replicas (brokers) that need to be transitioned to the target state
   * @param targetState  The state that the replicas should be moved to
   * The controller's allLeaders cache should have been updated before this
   */
  //todo 对多个副本的状态改变，以批量请求的方式发送给多个代理节点
  def handleStateChanges(replicas: Set[PartitionAndReplica], targetState: ReplicaState,
                         callbacks: Callbacks = (new CallbackBuilder).build) {
    if(replicas.nonEmpty) {
      info("Invoking state change to %s for replicas %s".format(targetState, replicas.mkString(",")))
      try {
        brokerRequestBatch.newBatch()
        //遍历replicas
        replicas.foreach(r => {
          //todo 处理副本状态改变 将副本的状态改为指定的目标状态
          handleStateChange(r, targetState, callbacks)
        })
        brokerRequestBatch.sendRequestsToBrokers(controller.epoch)
      }catch {
        case e: Throwable => error("Error while moving some replicas to %s state".format(targetState), e)
      }
    }
  }

  /**
   * This API exercises the replica's state machine. It ensures that every state transition happens from a legal
   * previous state to the target state. Valid state transitions are:
   * NonExistentReplica --> NewReplica
   * --send LeaderAndIsr request with current leader and isr to the new replica and UpdateMetadata request for the
   *   partition to every live broker
   *
   * NewReplica -> OnlineReplica
   * --add the new replica to the assigned replica list if needed
   *
   * OnlineReplica,OfflineReplica -> OnlineReplica
   * --send LeaderAndIsr request with current leader and isr to the new replica and UpdateMetadata request for the
   *   partition to every live broker
   *
   * NewReplica,OnlineReplica,OfflineReplica,ReplicaDeletionIneligible -> OfflineReplica
   * --send StopReplicaRequest to the replica (w/o deletion)
   * --remove this replica from the isr and send LeaderAndIsr request (with new isr) to the leader replica and
   *   UpdateMetadata request for the partition to every live broker.
   *
   * OfflineReplica -> ReplicaDeletionStarted
   * --send StopReplicaRequest to the replica (with deletion)
   *
   * ReplicaDeletionStarted -> ReplicaDeletionSuccessful
   * -- mark the state of the replica in the state machine
   *
   * ReplicaDeletionStarted -> ReplicaDeletionIneligible
   * -- mark the state of the replica in the state machine
   *
   * ReplicaDeletionSuccessful -> NonExistentReplica
   * -- remove the replica from the in memory partition replica assignment cache


   * @param partitionAndReplica The replica for which the state transition is invoked
   * @param targetState The end state that the replica should be moved to
   */
  //todo 对单个副本的状态改变  将PartitionAndReplica 的状态变成 targetState
  def handleStateChange(partitionAndReplica: PartitionAndReplica, targetState: ReplicaState,
                        callbacks: Callbacks) {
    val topic = partitionAndReplica.topic
    val partition = partitionAndReplica.partition
    val replicaId = partitionAndReplica.replica
    val topicAndPartition = TopicAndPartition(topic, partition)
    if (!hasStarted.get)
      throw new StateChangeFailedException(("Controller %d epoch %d initiated state change of replica %d for partition %s " +
                                            "to %s failed because replica state machine has not started")
                                              .format(controllerId, controller.epoch, replicaId, topicAndPartition, targetState))
    //获取partitionAndReplica的当前状态
    val currState = replicaState.getOrElseUpdate(partitionAndReplica, NonExistentReplica)
    try {
      val replicaAssignment = controllerContext.partitionReplicaAssignment(topicAndPartition)
      targetState match {
        case NewReplica =>
          assertValidPreviousStates(partitionAndReplica, List(NonExistentReplica), targetState)
          // start replica as a follower to the current leader for its partition
          val leaderIsrAndControllerEpochOpt = ReplicationUtils.getLeaderIsrAndEpochForPartition(zkUtils, topic, partition)
          leaderIsrAndControllerEpochOpt match {
            //存在主副本  而且副本的编号不是当前新建副本的编号，说明当前新建的副本会作为分区的follower副本
            case Some(leaderIsrAndControllerEpoch) =>
              if(leaderIsrAndControllerEpoch.leaderAndIsr.leader == replicaId)
                throw new StateChangeFailedException("Replica %d for partition %s cannot be moved to NewReplica"
                  .format(replicaId, topicAndPartition) + "state as it is being requested to become leader")
              brokerRequestBatch.addLeaderAndIsrRequestForBrokers(List(replicaId),
                                                                  topic, partition, leaderIsrAndControllerEpoch,
                                                                  replicaAssignment)
            case None => // new leader request will be sent to this replica when one gets elected
          }
          replicaState.put(partitionAndReplica, NewReplica)
          stateChangeLogger.trace("Controller %d epoch %d changed state of replica %d for partition %s from %s to %s"
                                    .format(controllerId, controller.epoch, replicaId, topicAndPartition, currState,
                                            targetState))
        case ReplicaDeletionStarted =>
          //副本的前置状态必须是下线
          assertValidPreviousStates(partitionAndReplica, List(OfflineReplica), targetState)
          replicaState.put(partitionAndReplica, ReplicaDeletionStarted)
          // send stop replica command
          // 发送 stopReplica 请求
          brokerRequestBatch.addStopReplicaRequestForBrokers(List(replicaId), topic, partition,
            //带有删除标记
            deletePartition = true,
            //删除时，传递处理响应的回调方法
            callbacks.stopReplicaResponseCallback)
          stateChangeLogger.trace("Controller %d epoch %d changed state of replica %d for partition %s from %s to %s"
            .format(controllerId, controller.epoch, replicaId, topicAndPartition, currState, targetState))
        case ReplicaDeletionIneligible =>
          assertValidPreviousStates(partitionAndReplica, List(ReplicaDeletionStarted), targetState)
          replicaState.put(partitionAndReplica, ReplicaDeletionIneligible)
          stateChangeLogger.trace("Controller %d epoch %d changed state of replica %d for partition %s from %s to %s"
            .format(controllerId, controller.epoch, replicaId, topicAndPartition, currState, targetState))
        case ReplicaDeletionSuccessful =>
          assertValidPreviousStates(partitionAndReplica, List(ReplicaDeletionStarted), targetState)
          replicaState.put(partitionAndReplica, ReplicaDeletionSuccessful)
          stateChangeLogger.trace("Controller %d epoch %d changed state of replica %d for partition %s from %s to %s"
            .format(controllerId, controller.epoch, replicaId, topicAndPartition, currState, targetState))
        case NonExistentReplica =>
          assertValidPreviousStates(partitionAndReplica, List(ReplicaDeletionSuccessful), targetState)
          // remove this replica from the assigned replicas list for its partition
          val currentAssignedReplicas = controllerContext.partitionReplicaAssignment(topicAndPartition)
          //
          controllerContext.partitionReplicaAssignment.put(topicAndPartition, currentAssignedReplicas.filterNot(_ == replicaId))
          replicaState.remove(partitionAndReplica)
          stateChangeLogger.trace("Controller %d epoch %d changed state of replica %d for partition %s from %s to %s"
            .format(controllerId, controller.epoch, replicaId, topicAndPartition, currState, targetState))
        case OnlineReplica =>
          assertValidPreviousStates(partitionAndReplica,
            List(NewReplica, OnlineReplica, OfflineReplica, ReplicaDeletionIneligible), targetState)
          replicaState(partitionAndReplica) match {
            case NewReplica =>
              //新创建的副本
              // add this replica to the assigned replicas list for its partition
              val currentAssignedReplicas = controllerContext.partitionReplicaAssignment(topicAndPartition)
              if(!currentAssignedReplicas.contains(replicaId)) {
                // partitionReplicaAssignment 记录了每个分区的AR集合 放入数据
                controllerContext.partitionReplicaAssignment.put(topicAndPartition, currentAssignedReplicas :+ replicaId)
              }
              stateChangeLogger.trace("Controller %d epoch %d changed state of replica %d for partition %s from %s to %s"
                                        .format(controllerId, controller.epoch, replicaId, topicAndPartition, currState,
                                                targetState))
            case _ =>
              //之前存在现在要上线的副本
              // check if the leader for this partition ever existed
              controllerContext.partitionLeadershipInfo.get(topicAndPartition) match {
                //已经存在副本的leader信息
                case Some(leaderIsrAndControllerEpoch) =>
                  brokerRequestBatch.addLeaderAndIsrRequestForBrokers(List(replicaId), topic, partition, leaderIsrAndControllerEpoch, replicaAssignment)
                  //todo 将该副本上线
                  replicaState.put(partitionAndReplica, OnlineReplica)
                  stateChangeLogger.trace("Controller %d epoch %d changed state of replica %d for partition %s from %s to %s"
                    .format(controllerId, controller.epoch, replicaId, topicAndPartition, currState, targetState))
                case None => // that means the partition was never in OnlinePartition state, this means the broker never
                  // started a log for that partition and does not have a high watermark value for this partition
              }
          }
          replicaState.put(partitionAndReplica, OnlineReplica)
        case OfflineReplica =>
          assertValidPreviousStates(partitionAndReplica,
            List(NewReplica, OnlineReplica, OfflineReplica, ReplicaDeletionIneligible), targetState)
          // send stop replica command to the replica so that it stops fetching from the leader
          //不带删除的标记
          brokerRequestBatch.addStopReplicaRequestForBrokers(List(replicaId), topic, partition, deletePartition = false)
          // As an optimization, the controller removes dead replicas from the ISR
          val leaderAndIsrIsEmpty: Boolean =
            controllerContext.partitionLeadershipInfo.get(topicAndPartition) match {
              case Some(currLeaderIsrAndControllerEpoch) =>
                //将下线的副本从ISR中移除
                controller.removeReplicaFromIsr(topic, partition, replicaId) match {
                  case Some(updatedLeaderIsrAndControllerEpoch) =>
                    // send the shrunk ISR state change request to all the remaining alive replicas of the partition.
                    val currentAssignedReplicas = controllerContext.partitionReplicaAssignment(topicAndPartition)
                    if (!controller.deleteTopicManager.isPartitionToBeDeleted(topicAndPartition)) {
                      //向分区的副本集(除下线外)发送更新请求
                      brokerRequestBatch.addLeaderAndIsrRequestForBrokers(currentAssignedReplicas.filterNot(_ == replicaId),
                        topic, partition, updatedLeaderIsrAndControllerEpoch, replicaAssignment)
                    }
                    replicaState.put(partitionAndReplica, OfflineReplica)
                    stateChangeLogger.trace("Controller %d epoch %d changed state of replica %d for partition %s from %s to %s"
                      .format(controllerId, controller.epoch, replicaId, topicAndPartition, currState, targetState))
                    false
                  case None =>
                    true
                }
              case None =>
                true
            }
          if (leaderAndIsrIsEmpty && !controller.deleteTopicManager.isPartitionToBeDeleted(topicAndPartition))
            throw new StateChangeFailedException(
              "Failed to change state of replica %d for partition %s since the leader and isr path in zookeeper is empty"
              .format(replicaId, topicAndPartition))
      }
    }
    catch {
      case t: Throwable =>
        stateChangeLogger.error("Controller %d epoch %d initiated state change of replica %d for partition [%s,%d] from %s to %s failed"
                                  .format(controllerId, controller.epoch, replicaId, topic, partition, currState, targetState), t)
    }
  }

  def areAllReplicasForTopicDeleted(topic: String): Boolean = {
    // 获取指定topic所有副本
    val replicasForTopic = controller.controllerContext.replicasForTopic(topic)
    val replicaStatesForTopic = replicasForTopic.map(r => (r, replicaState(r))).toMap
    debug("Are all replicas for topic %s deleted %s".format(topic, replicaStatesForTopic))
    replicaStatesForTopic.forall(_._2 == ReplicaDeletionSuccessful)
  }

  def isAtLeastOneReplicaInDeletionStartedState(topic: String): Boolean = {
    val replicasForTopic = controller.controllerContext.replicasForTopic(topic)
    val replicaStatesForTopic = replicasForTopic.map(r => (r, replicaState(r))).toMap
    replicaStatesForTopic.foldLeft(false)((deletionState, r) => deletionState || r._2 == ReplicaDeletionStarted)
  }

  def replicasInState(topic: String, state: ReplicaState): Set[PartitionAndReplica] = {
    replicaState.filter(r => r._1.topic.equals(topic) && r._2 == state).keySet
  }

  def isAnyReplicaInState(topic: String, state: ReplicaState): Boolean = {
    replicaState.exists(r => r._1.topic.equals(topic) && r._2 == state)
  }

  def replicasInDeletionStates(topic: String): Set[PartitionAndReplica] = {
    val deletionStates = Set(ReplicaDeletionStarted, ReplicaDeletionSuccessful, ReplicaDeletionIneligible)
    replicaState.filter(r => r._1.topic.equals(topic) && deletionStates.contains(r._2)).keySet
  }

  private def assertValidPreviousStates(partitionAndReplica: PartitionAndReplica, fromStates: Seq[ReplicaState],
                                        targetState: ReplicaState) {
    assert(fromStates.contains(replicaState(partitionAndReplica)),
      "Replica %s should be in the %s states before moving to %s state"
        .format(partitionAndReplica, fromStates.mkString(","), targetState) +
        ". Instead it is in %s state".format(replicaState(partitionAndReplica)))
  }

  private def registerBrokerChangeListener() = {
    // broker改变监听 里面会有分区leader选举  path = /brokers/ids
    zkUtils.zkClient.subscribeChildChanges(ZkUtils.BrokerIdsPath, brokerChangeListener)
  }

  private def deregisterBrokerChangeListener() = {
    zkUtils.zkClient.unsubscribeChildChanges(ZkUtils.BrokerIdsPath, brokerChangeListener)
  }

  /**
   * Invoked on startup of the replica's state machine to set the initial state for replicas of all existing partitions
   * in zookeeper
   */
  //初始化副本状态 副本如果存活，状态是上线，如果不存活状态为 删除失败
  private def initializeReplicaState() {
    for((topicPartition, assignedReplicas) <- controllerContext.partitionReplicaAssignment) {
      // topicPartition 主题分区
      // assignedReplicas 主题分区对应的副本编号集合
      val topic = topicPartition.topic
      val partition = topicPartition.partition
      //AR
      assignedReplicas.foreach { replicaId =>
        //创建样例类
        val partitionAndReplica = PartitionAndReplica(topic, partition, replicaId)
        //todo  服务刚启动 controllerContext.liveBrokerIds 为空  给所有的分区副本状态设置为 ReplicaDeletionIneligible
        if (controllerContext.liveBrokerIds.contains(replicaId)) {
          //todo 副本如果存活，状态是上线
          replicaState.put(partitionAndReplica, OnlineReplica)
        } else {
          //todo 如果不存活状态为 删除失败   Ineligible 不合格的意思
          replicaState.put(partitionAndReplica, ReplicaDeletionIneligible)
        }
      }
    }
  }

  def partitionsAssignedToBroker(topics: Seq[String], brokerId: Int):Seq[TopicAndPartition] = {
    controllerContext.partitionReplicaAssignment.filter(_._2.contains(brokerId)).keySet.toSeq
  }

  //todo BrokerChangeListener 监听器会读取 /brokers/ids/ 子节点变化事件  即处理broker 上线 下线事件
  //
  // broker 上线有两种情况 新启动，重新启动，
  // 新启动的broker之前不在集群中，没有分配到任何分区，控制器不会处理分区和副本的状态改变
  // 重新启动的broker之前在集群中，有分配到任何分区，控制器会处理分区和副本的状态改变
  class BrokerChangeListener() extends IZkChildListener with Logging {

    this.logIdent = "[BrokerChangeListener on Controller " + controller.config.brokerId + "]: "

    //currentBrokerList broker列表
    def handleChildChange(parentPath : String, currentBrokerList : java.util.List[String]) {
      info("Broker change listener fired for path %s with children %s".format(parentPath, currentBrokerList.sorted.mkString(",")))
      inLock(controllerContext.controllerLock) {
        if (hasStarted.get) {
          ControllerStats.leaderElectionTimer.time {
            try {
              // getBrokerInfo读取 zk上 /brokers/ids/brokerId 节点的数据  curBrokers = Broker
              val curBrokers  = currentBrokerList.map(_.toInt).toSet.flatMap(zkUtils.getBrokerInfo)
              val curBrokerIds = curBrokers.map(_.id)
              val liveOrShuttingDownBrokerIds = controllerContext.liveOrShuttingDownBrokerIds
              //新加的brokerIds
              val newBrokerIds = curBrokerIds -- liveOrShuttingDownBrokerIds
              //挂了的brokerIds
              val deadBrokerIds = liveOrShuttingDownBrokerIds -- curBrokerIds
              //新加的broker集合 Broker
              val newBrokers = curBrokers.filter(broker => newBrokerIds(broker.id))
              controllerContext.liveBrokers = curBrokers
              //进行排序
              val newBrokerIdsSorted = newBrokerIds.toSeq.sorted
              val deadBrokerIdsSorted = deadBrokerIds.toSeq.sorted
              val liveBrokerIdsSorted = curBrokerIds.toSeq.sorted
              info("Newly added brokers: %s, deleted brokers: %s, all live brokers: %s"
                .format(newBrokerIdsSorted.mkString(","), deadBrokerIdsSorted.mkString(","), liveBrokerIdsSorted.mkString(",")))
              //todo 添加broker 获取跟broker的连接
              newBrokers.foreach(controllerContext.controllerChannelManager.addBroker)
              deadBrokerIds.foreach(controllerContext.controllerChannelManager.removeBroker)
              if(newBrokerIds.nonEmpty) {
                //todo broker上线
                // 1 上线节点上的所有副本转换为上线
                // 2 上线节点上的所有分区转换为上线
                // 3 可能重新分配分区
                // 4 可能需要删除topic
                controller.onBrokerStartup(newBrokerIdsSorted)
              }
              if(deadBrokerIds.nonEmpty) {
                //todo broker下线
                // 它上面所有副本的状态都会被更改成 下线状态，如果下线的broker有分区主副本，则控制器对没有主副本的分区进行选举
                controller.onBrokerFailure(deadBrokerIdsSorted)
              }
            } catch {
              case e: Throwable => error("Error while handling broker changes", e)
            }
          }
        }
      }
    }
  }
}

sealed trait ReplicaState { def state: Byte }
case object NewReplica extends ReplicaState { val state: Byte = 1 }
case object OnlineReplica extends ReplicaState { val state: Byte = 2 }
case object OfflineReplica extends ReplicaState { val state: Byte = 3 }
case object ReplicaDeletionStarted extends ReplicaState { val state: Byte = 4}
case object ReplicaDeletionSuccessful extends ReplicaState { val state: Byte = 5}
case object ReplicaDeletionIneligible extends ReplicaState { val state: Byte = 6}
case object NonExistentReplica extends ReplicaState { val state: Byte = 7 }<|MERGE_RESOLUTION|>--- conflicted
+++ resolved
@@ -80,12 +80,7 @@
    * Then triggers the OnlineReplica state change for all replicas.
    */
   def startup() {
-<<<<<<< HEAD
-    print("====================================startup")
-    // 初始化副本状态 副本如果存活，状态是上线，如果不存活状态为 删除失败
-=======
     //todo 初始化副本状态 副本如果存活，状态是上线，如果不存活状态为 删除失败
->>>>>>> 4239fc47
     initializeReplicaState()
     // set started flag
     hasStarted.set(true)
@@ -134,11 +129,7 @@
       info("Invoking state change to %s for replicas %s".format(targetState, replicas.mkString(",")))
       try {
         brokerRequestBatch.newBatch()
-        //遍历replicas
-        replicas.foreach(r => {
-          //todo 处理副本状态改变 将副本的状态改为指定的目标状态
-          handleStateChange(r, targetState, callbacks)
-        })
+        replicas.foreach(r => handleStateChange(r, targetState, callbacks))
         brokerRequestBatch.sendRequestsToBrokers(controller.epoch)
       }catch {
         case e: Throwable => error("Error while moving some replicas to %s state".format(targetState), e)
@@ -181,7 +172,7 @@
    * @param partitionAndReplica The replica for which the state transition is invoked
    * @param targetState The end state that the replica should be moved to
    */
-  //todo 对单个副本的状态改变  将PartitionAndReplica 的状态变成 targetState
+  //todo 对单个副本的状态改变
   def handleStateChange(partitionAndReplica: PartitionAndReplica, targetState: ReplicaState,
                         callbacks: Callbacks) {
     val topic = partitionAndReplica.topic
@@ -192,7 +183,6 @@
       throw new StateChangeFailedException(("Controller %d epoch %d initiated state change of replica %d for partition %s " +
                                             "to %s failed because replica state machine has not started")
                                               .format(controllerId, controller.epoch, replicaId, topicAndPartition, targetState))
-    //获取partitionAndReplica的当前状态
     val currState = replicaState.getOrElseUpdate(partitionAndReplica, NonExistentReplica)
     try {
       val replicaAssignment = controllerContext.partitionReplicaAssignment(topicAndPartition)
@@ -217,15 +207,10 @@
                                     .format(controllerId, controller.epoch, replicaId, topicAndPartition, currState,
                                             targetState))
         case ReplicaDeletionStarted =>
-          //副本的前置状态必须是下线
           assertValidPreviousStates(partitionAndReplica, List(OfflineReplica), targetState)
           replicaState.put(partitionAndReplica, ReplicaDeletionStarted)
           // send stop replica command
-          // 发送 stopReplica 请求
-          brokerRequestBatch.addStopReplicaRequestForBrokers(List(replicaId), topic, partition,
-            //带有删除标记
-            deletePartition = true,
-            //删除时，传递处理响应的回调方法
+          brokerRequestBatch.addStopReplicaRequestForBrokers(List(replicaId), topic, partition, deletePartition = true,
             callbacks.stopReplicaResponseCallback)
           stateChangeLogger.trace("Controller %d epoch %d changed state of replica %d for partition %s from %s to %s"
             .format(controllerId, controller.epoch, replicaId, topicAndPartition, currState, targetState))
@@ -253,7 +238,6 @@
             List(NewReplica, OnlineReplica, OfflineReplica, ReplicaDeletionIneligible), targetState)
           replicaState(partitionAndReplica) match {
             case NewReplica =>
-              //新创建的副本
               // add this replica to the assigned replicas list for its partition
               val currentAssignedReplicas = controllerContext.partitionReplicaAssignment(topicAndPartition)
               if(!currentAssignedReplicas.contains(replicaId)) {
@@ -264,13 +248,11 @@
                                         .format(controllerId, controller.epoch, replicaId, topicAndPartition, currState,
                                                 targetState))
             case _ =>
-              //之前存在现在要上线的副本
               // check if the leader for this partition ever existed
               controllerContext.partitionLeadershipInfo.get(topicAndPartition) match {
-                //已经存在副本的leader信息
                 case Some(leaderIsrAndControllerEpoch) =>
-                  brokerRequestBatch.addLeaderAndIsrRequestForBrokers(List(replicaId), topic, partition, leaderIsrAndControllerEpoch, replicaAssignment)
-                  //todo 将该副本上线
+                  brokerRequestBatch.addLeaderAndIsrRequestForBrokers(List(replicaId), topic, partition, leaderIsrAndControllerEpoch,
+                    replicaAssignment)
                   replicaState.put(partitionAndReplica, OnlineReplica)
                   stateChangeLogger.trace("Controller %d epoch %d changed state of replica %d for partition %s from %s to %s"
                     .format(controllerId, controller.epoch, replicaId, topicAndPartition, currState, targetState))
@@ -283,19 +265,16 @@
           assertValidPreviousStates(partitionAndReplica,
             List(NewReplica, OnlineReplica, OfflineReplica, ReplicaDeletionIneligible), targetState)
           // send stop replica command to the replica so that it stops fetching from the leader
-          //不带删除的标记
           brokerRequestBatch.addStopReplicaRequestForBrokers(List(replicaId), topic, partition, deletePartition = false)
           // As an optimization, the controller removes dead replicas from the ISR
           val leaderAndIsrIsEmpty: Boolean =
             controllerContext.partitionLeadershipInfo.get(topicAndPartition) match {
               case Some(currLeaderIsrAndControllerEpoch) =>
-                //将下线的副本从ISR中移除
                 controller.removeReplicaFromIsr(topic, partition, replicaId) match {
                   case Some(updatedLeaderIsrAndControllerEpoch) =>
                     // send the shrunk ISR state change request to all the remaining alive replicas of the partition.
                     val currentAssignedReplicas = controllerContext.partitionReplicaAssignment(topicAndPartition)
                     if (!controller.deleteTopicManager.isPartitionToBeDeleted(topicAndPartition)) {
-                      //向分区的副本集(除下线外)发送更新请求
                       brokerRequestBatch.addLeaderAndIsrRequestForBrokers(currentAssignedReplicas.filterNot(_ == replicaId),
                         topic, partition, updatedLeaderIsrAndControllerEpoch, replicaAssignment)
                     }
@@ -323,7 +302,6 @@
   }
 
   def areAllReplicasForTopicDeleted(topic: String): Boolean = {
-    // 获取指定topic所有副本
     val replicasForTopic = controller.controllerContext.replicasForTopic(topic)
     val replicaStatesForTopic = replicasForTopic.map(r => (r, replicaState(r))).toMap
     debug("Are all replicas for topic %s deleted %s".format(topic, replicaStatesForTopic))
@@ -370,23 +348,19 @@
    * Invoked on startup of the replica's state machine to set the initial state for replicas of all existing partitions
    * in zookeeper
    */
-  //初始化副本状态 副本如果存活，状态是上线，如果不存活状态为 删除失败
+  //副本如果存活，状态是上线，如果不存活状态为 删除失败
   private def initializeReplicaState() {
     for((topicPartition, assignedReplicas) <- controllerContext.partitionReplicaAssignment) {
-      // topicPartition 主题分区
-      // assignedReplicas 主题分区对应的副本编号集合
       val topic = topicPartition.topic
       val partition = topicPartition.partition
       //AR
       assignedReplicas.foreach { replicaId =>
-        //创建样例类
         val partitionAndReplica = PartitionAndReplica(topic, partition, replicaId)
-        //todo  服务刚启动 controllerContext.liveBrokerIds 为空  给所有的分区副本状态设置为 ReplicaDeletionIneligible
         if (controllerContext.liveBrokerIds.contains(replicaId)) {
           //todo 副本如果存活，状态是上线
           replicaState.put(partitionAndReplica, OnlineReplica)
         } else {
-          //todo 如果不存活状态为 删除失败   Ineligible 不合格的意思
+          //todo 如果不存活状态为 删除失败
           replicaState.put(partitionAndReplica, ReplicaDeletionIneligible)
         }
       }
@@ -397,8 +371,7 @@
     controllerContext.partitionReplicaAssignment.filter(_._2.contains(brokerId)).keySet.toSeq
   }
 
-  //todo BrokerChangeListener 监听器会读取 /brokers/ids/ 子节点变化事件  即处理broker 上线 下线事件
-  //
+  //todo BrokerChangeListener 监听器会读取 /brokers/ids/ 最新的代理节点列表
   // broker 上线有两种情况 新启动，重新启动，
   // 新启动的broker之前不在集群中，没有分配到任何分区，控制器不会处理分区和副本的状态改变
   // 重新启动的broker之前在集群中，有分配到任何分区，控制器会处理分区和副本的状态改变
@@ -413,37 +386,31 @@
         if (hasStarted.get) {
           ControllerStats.leaderElectionTimer.time {
             try {
-              // getBrokerInfo读取 zk上 /brokers/ids/brokerId 节点的数据  curBrokers = Broker
+              // getBrokerInfo 读取 zk上 /brokers/ids/brokerId 节点的数据  curBrokers = Broker
               val curBrokers  = currentBrokerList.map(_.toInt).toSet.flatMap(zkUtils.getBrokerInfo)
               val curBrokerIds = curBrokers.map(_.id)
               val liveOrShuttingDownBrokerIds = controllerContext.liveOrShuttingDownBrokerIds
-              //新加的brokerIds
+              //新加的broker id
               val newBrokerIds = curBrokerIds -- liveOrShuttingDownBrokerIds
-              //挂了的brokerIds
+              //挂了的broker id
               val deadBrokerIds = liveOrShuttingDownBrokerIds -- curBrokerIds
-              //新加的broker集合 Broker
+
               val newBrokers = curBrokers.filter(broker => newBrokerIds(broker.id))
               controllerContext.liveBrokers = curBrokers
-              //进行排序
               val newBrokerIdsSorted = newBrokerIds.toSeq.sorted
               val deadBrokerIdsSorted = deadBrokerIds.toSeq.sorted
               val liveBrokerIdsSorted = curBrokerIds.toSeq.sorted
               info("Newly added brokers: %s, deleted brokers: %s, all live brokers: %s"
                 .format(newBrokerIdsSorted.mkString(","), deadBrokerIdsSorted.mkString(","), liveBrokerIdsSorted.mkString(",")))
-              //todo 添加broker 获取跟broker的连接
+              //todo 添加broker
               newBrokers.foreach(controllerContext.controllerChannelManager.addBroker)
               deadBrokerIds.foreach(controllerContext.controllerChannelManager.removeBroker)
               if(newBrokerIds.nonEmpty) {
                 //todo broker上线
-                // 1 上线节点上的所有副本转换为上线
-                // 2 上线节点上的所有分区转换为上线
-                // 3 可能重新分配分区
-                // 4 可能需要删除topic
                 controller.onBrokerStartup(newBrokerIdsSorted)
               }
               if(deadBrokerIds.nonEmpty) {
-                //todo broker下线
-                // 它上面所有副本的状态都会被更改成 下线状态，如果下线的broker有分区主副本，则控制器对没有主副本的分区进行选举
+                //todo broker下线 它上面所有副本的状态都会被更改成 下线状态，如果下线的broker有分区主副本，则控制器对没有主副本的分区进行选举
                 controller.onBrokerFailure(deadBrokerIdsSorted)
               }
             } catch {
